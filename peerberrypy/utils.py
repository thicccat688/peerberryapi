--- conflicted
+++ resolved
@@ -23,10 +23,8 @@
             except (ValueError, TypeError, DecimalException):
                 pass
 
-<<<<<<< HEAD
         return obj
-=======
-        return parsed_obj
+
 
     @staticmethod
     def parse_peerberry_originators(__obj: list) -> dict:
@@ -35,5 +33,4 @@
         for i in __obj:
             parsed_obj[i['originator']] = i
 
-        return parsed_obj
->>>>>>> 31e4eee2
+        return parsed_obj