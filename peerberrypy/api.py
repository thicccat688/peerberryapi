--- conflicted
+++ resolved
@@ -298,13 +298,8 @@
     def purchase_loan(
             self,
             loan_id: int,
-<<<<<<< HEAD
             amount: decimal.Decimal,
-    ) -> str:
-=======
-            amount: int,
     ) -> dict:
->>>>>>> 4a97a097
         """
         :param loan_id: ID of loan to purchase
         :param amount: Amount to invest in loan (Amount denominated in €)
